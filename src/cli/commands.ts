--- conflicted
+++ resolved
@@ -882,11 +882,8 @@
     spinner.text = "Connecting to root directory document...";
     const repo = await createRepo(resolvedPath, {
       enableNetwork: true,
-<<<<<<< HEAD
-=======
       syncServer: options.syncServer,
       syncServerStorageId: options.syncServerStorageId,
->>>>>>> e03aeca5
     });
 
     console.log(chalk.gray("  ✓ Created Automerge repository"));
